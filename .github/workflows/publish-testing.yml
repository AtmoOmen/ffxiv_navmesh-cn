--- conflicted
+++ resolved
@@ -1,54 +1,3 @@
-<<<<<<< HEAD
-name: Publish testing release to Dynamis
-
-on:
-  push:
-    tags:
-      - "t*.*.*.*"
-
-jobs:
-  Build:
-    runs-on: ubuntu-latest
-    env:
-        DALAMUD_HOME: /tmp/dalamud
-    steps:
-      - name: Checkout Repository
-        uses: actions/checkout@v4
-        with:
-          submodules: true
-
-      - name: Get short rev
-        run: echo "tag=$(echo ${{ github.ref }} | sed 's/refs\/tags\/t//')" >> $GITHUB_ENV
-
-      - name: Set up .NET
-        uses: actions/setup-dotnet@v3
-        with:
-          dotnet-version: 8.0.x
-          
-      - name: Download Dalamud Latest
-        run: |
-          wget https://goatcorp.github.io/dalamud-distrib/stg/latest.zip -O ${{ env.DALAMUD_HOME }}.zip
-          unzip ${{ env.DALAMUD_HOME }}.zip -d ${{ env.DALAMUD_HOME }}
-
-      - name: Restore Project
-        run: dotnet restore
-
-      - name: Build Project
-        run: dotnet build --configuration Release vnavmesh/vnavmesh.csproj -p:AssemblyVersion=${{ env.tag }}
-
-      - name: Publish Version
-        uses: PunishXIV/dynamis-action@v1
-        id: dynamis
-        with:
-          plugin_id: 48
-          internal_name: "vnavmesh"
-          version_number: ${{ env.tag }}
-          path: "vnavmesh/bin/Release/vnavmesh/latest.zip"
-          type: "testing"
-          dalamud_version: "11"
-        env:
-          PUBLISHER_KEY: ${{ secrets.PUBLISHER_KEY }}
-=======
 name: Publish testing release to Dynamis
 
 on:
@@ -97,5 +46,4 @@
           type: "testing"
           dalamud_version: "11"
         env:
-          PUBLISHER_KEY: ${{ secrets.PUBLISHER_KEY }}
->>>>>>> e6c30c02
+          PUBLISHER_KEY: ${{ secrets.PUBLISHER_KEY }}