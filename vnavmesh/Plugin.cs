﻿using Dalamud.Common;
using Dalamud.Game.Command;
using Dalamud.Interface.Windowing;
using Dalamud.Plugin;
using Dalamud.Plugin.Services;
using Navmesh.Movement;
using System;
using System.IO;
using System.Numerics;
using System.Reflection;

namespace Navmesh;

public sealed class Plugin : IDalamudPlugin
{
    private WindowSystem WindowSystem = new("vnavmesh");
    private NavmeshManager _navmeshManager;
    private FollowPath _followPath;
    private AsyncMoveRequest _asyncMove;
    private DTRProvider _dtrProvider;
    private MainWindow _wndMain;
    private IPCProvider _ipcProvider;

    public Plugin(DalamudPluginInterface dalamud)
    {
        if (!dalamud.ConfigDirectory.Exists)
            dalamud.ConfigDirectory.Create();
        var dalamudRoot = dalamud.GetType().Assembly.
                GetType("Dalamud.Service`1", true)!.MakeGenericType(dalamud.GetType().Assembly.GetType("Dalamud.Dalamud", true)!).
                GetMethod("Get")!.Invoke(null, BindingFlags.Default, null, Array.Empty<object>(), null);
        var dalamudStartInfo = (DalamudStartInfo)dalamudRoot?.GetType().GetProperty("StartInfo", BindingFlags.Public | BindingFlags.NonPublic | BindingFlags.Instance)?.GetValue(dalamudRoot)!;
        FFXIVClientStructs.Interop.Resolver.GetInstance.SetupSearchSpace(0, new(Path.Combine(dalamud.ConfigDirectory.FullName, $"{dalamudStartInfo.GameVersion}_cs.json")));
        FFXIVClientStructs.Interop.Resolver.GetInstance.Resolve();

        dalamud.Create<Service>();
        Service.Config.Load(dalamud.ConfigFile);
        Service.Config.Modified += () => Service.Config.Save(dalamud.ConfigFile);

        _navmeshManager = new(new($"{dalamud.ConfigDirectory.FullName}/meshcache"));
        _followPath = new(_navmeshManager);
        _asyncMove = new(_navmeshManager, _followPath);
        _dtrProvider = new(_navmeshManager);
        _wndMain = new(_navmeshManager, _followPath, _asyncMove, _dtrProvider);
        _ipcProvider = new(_navmeshManager, _followPath, _asyncMove, _wndMain, _dtrProvider);

        WindowSystem.AddWindow(_wndMain);
        //_wndMain.IsOpen = true;

        dalamud.UiBuilder.Draw += () =>
        {
            _wndMain.StartFrame();
            WindowSystem.Draw();
            _wndMain.EndFrame();
        };
        dalamud.UiBuilder.OpenConfigUi += () => _wndMain.IsOpen = true;

        var cmd = new CommandInfo(OnCommand)
        {
            HelpMessage = """
<<<<<<< HEAD
            Opens the debug menu.
            /vnav moveto <X> <Y> <Z> → move to raw coordinates
            /vnav movedir <X> <Y> <Z> → move this many units over (relative to player facing)
            /vnav movetarget → move to target's position
            /vnav moveflag → move to flag position
            /vnav flyto <X> <Y> <Z> → fly to raw coordinates
            /vnav flydir <X> <Y> <Z> → fly this many units over (relative to player facing)
            /vnav flytarget → fly to target's position
            /vnav flyflag → fly to flag position
            /vnav stop → stop all movement
            /vnav reload → reload current territory's navmesh from cache
            /vnav rebuild → rebuild current territory's navmesh from scratch
            /vnav aligncamera → toggle aligning camera to movement direction
            /vnav dtr → toggle dtr status
            /vnav collider → toggle collision debug visualization
=======
            打开调试窗口
            /vnavmesh moveto <X> <Y> <Z> → 移动至指定原始坐标
            /vnavmesh movedir <X> <Y> <Z> → 移动相对单位长度 (基于当前面向)
            /vnavmesh movetarget → 移动至目标位置
            /vnavmesh moveflag → 移动至标点位置
            /vnavmesh flyto <X> <Y> <Z> → 飞行至指定原始坐标
            /vnavmesh flydir <X> <Y> <Z> → 飞行相对单位长度 (基于当前面向)
            /vnavmesh flytarget → 飞行至目标位置
            /vnavmesh flyflag → 飞行至标点位置
            /vnavmesh stop → 停止移动
            /vnavmesh reload → 重载当前区域的寻路数据 (缓存)
            /vnavmesh rebuild → 重构当前区域的寻路数据
            /vnavmesh aligncamera → 将游戏摄像头视角与当前移动方向保持平行
            /vnavmesh dtr → 开启/关闭服务器信息栏显示
>>>>>>> 14a2937c
            """,
            ShowInHelp = true,
        };
        Service.CommandManager.AddHandler("/vnav", cmd);
        Service.CommandManager.AddHandler("/vnavmesh", cmd); // legacy

        Service.Framework.Update += OnUpdate;
    }

    public void Dispose()
    {
        Service.Framework.Update -= OnUpdate;

        Service.CommandManager.RemoveHandler("/vnav");
        Service.CommandManager.RemoveHandler("/vnavmesh");
        WindowSystem.RemoveAllWindows();

        _ipcProvider.Dispose();
        _wndMain.Dispose();
        _dtrProvider.Dispose();
        _asyncMove.Dispose();
        _followPath.Dispose();
        _navmeshManager.Dispose();
    }

    private void OnUpdate(IFramework fwk)
    {
        _navmeshManager.Update();
        _followPath.Update();
        _asyncMove.Update();
        _dtrProvider.Update();
    }

    private void OnCommand(string command, string arguments)
    {
        Service.Log.Debug($"cmd: '{command}', args: '{arguments}'");
        if (arguments.Length == 0)
        {
            _wndMain.IsOpen ^= true;
            return;
        }

        var args = arguments.Split(' ');
        switch (args[0])
        {
            case "reload":
                _navmeshManager.Reload(true);
                break;
            case "rebuild":
                _navmeshManager.Reload(false);
                break;
            case "moveto":
                MoveToCommand(args, false, false);
                break;
            case "movedir":
                if (args.Length > 3)
                    MoveToCommand(args, true, false);
                break;
            case "movetarget":
                var moveTarget = Service.TargetManager.Target;
                if (moveTarget != null)
                    _asyncMove.MoveTo(moveTarget.Position, false);
                break;
            case "moveflag":
                MoveFlagCommand(false);
                break;
            case "flyto":
                MoveToCommand(args, false, true);
                break;
            case "flydir":
                if (args.Length > 3)
                    MoveToCommand(args, true, true);
                break;
            case "flytarget":
                var flyTarget = Service.TargetManager.Target;
                if (flyTarget != null)
                    _asyncMove.MoveTo(flyTarget.Position, true);
                break;
            case "flyflag":
                MoveFlagCommand(true);
                break;
            case "stop":
                _followPath.Stop();
                break;
            case "aligncamera":
                Service.Config.AlignCameraToMovement ^= true;
                Service.Config.NotifyModified();
                break;
            case "dtr":
                Service.Config.EnableDTR ^= true;
                Service.Config.NotifyModified();
                break;
            case "collider":
                Service.Config.ForceShowGameCollision ^= true;
                Service.Config.NotifyModified();
                break;
        }
    }

    private void MoveToCommand(string[] args, bool relativeToPlayer, bool fly)
    {
        var originActor = relativeToPlayer ? Service.ClientState.LocalPlayer : null;
        var origin = originActor?.Position ?? new();
        var offset = new Vector3(
            float.Parse(args[1], System.Globalization.CultureInfo.InvariantCulture),
            float.Parse(args[2], System.Globalization.CultureInfo.InvariantCulture),
            float.Parse(args[3], System.Globalization.CultureInfo.InvariantCulture));
        _asyncMove.MoveTo(origin + offset, fly);
    }

    private void MoveFlagCommand(bool fly)
    {
        if (_navmeshManager.Query == null)
            return;
        var pt = MapUtils.FlagToPoint(_navmeshManager.Query);
        if (pt == null)
            return;
        _asyncMove.MoveTo(pt.Value, fly);
    }
}<|MERGE_RESOLUTION|>--- conflicted
+++ resolved
@@ -57,23 +57,6 @@
         var cmd = new CommandInfo(OnCommand)
         {
             HelpMessage = """
-<<<<<<< HEAD
-            Opens the debug menu.
-            /vnav moveto <X> <Y> <Z> → move to raw coordinates
-            /vnav movedir <X> <Y> <Z> → move this many units over (relative to player facing)
-            /vnav movetarget → move to target's position
-            /vnav moveflag → move to flag position
-            /vnav flyto <X> <Y> <Z> → fly to raw coordinates
-            /vnav flydir <X> <Y> <Z> → fly this many units over (relative to player facing)
-            /vnav flytarget → fly to target's position
-            /vnav flyflag → fly to flag position
-            /vnav stop → stop all movement
-            /vnav reload → reload current territory's navmesh from cache
-            /vnav rebuild → rebuild current territory's navmesh from scratch
-            /vnav aligncamera → toggle aligning camera to movement direction
-            /vnav dtr → toggle dtr status
-            /vnav collider → toggle collision debug visualization
-=======
             打开调试窗口
             /vnavmesh moveto <X> <Y> <Z> → 移动至指定原始坐标
             /vnavmesh movedir <X> <Y> <Z> → 移动相对单位长度 (基于当前面向)
@@ -88,7 +71,7 @@
             /vnavmesh rebuild → 重构当前区域的寻路数据
             /vnavmesh aligncamera → 将游戏摄像头视角与当前移动方向保持平行
             /vnavmesh dtr → 开启/关闭服务器信息栏显示
->>>>>>> 14a2937c
+            /vnav collider → 启用碰撞显示
             """,
             ShowInHelp = true,
         };
