--- conflicted
+++ resolved
@@ -1,16 +1,10 @@
-<<<<<<< HEAD
-﻿using System;
-using System.Collections.Concurrent;
-=======
-﻿using DotRecast.Core.Numerics;
-using DotRecast.Detour;
-using Navmesh.NavVolume;
->>>>>>> 2f6a0fc8
+using System;
 using System.Collections.Generic;
 using System.Linq;
 using System.Numerics;
 using System.Runtime.CompilerServices;
 using System.Threading;
+using DotRecast.Core.Numerics;
 using DotRecast.Detour;
 using Navmesh.NavVolume;
 
@@ -20,32 +14,22 @@
 {
     private class IntersectQuery : IDtPolyQuery
     {
-<<<<<<< HEAD
         public readonly List<long> Result = [];
 
         public void Process(DtMeshTile tile, DtPoly poly, long refs) => Result.Add(refs);
+    }
+
+    private class ToleranceHeuristic(float tolerance) : IDtQueryHeuristic
+    {
+        float IDtQueryHeuristic.GetCost(RcVec3f neighbourPos, RcVec3f endPos)
+        {
+            var dist = RcVec3f.Distance(neighbourPos, endPos) * DtDefaultQueryHeuristic.H_SCALE;
+            return dist < tolerance ? -1 : dist;
+        }
     }
 
     public readonly DtNavMeshQuery MeshQuery;
     public readonly VoxelPathfind? VolumeQuery;
-    
-=======
-        public readonly List<long> Result = new();
-        public void Process(DtMeshTile tile, DtPoly poly, long refs) => Result.Add(refs);
-    }
-
-    private class ToleranceHeuristic(float tolerance) : IDtQueryHeuristic
-    {
-        float IDtQueryHeuristic.GetCost(RcVec3f neighbourPos, RcVec3f endPos)
-        {
-            var dist = RcVec3f.Distance(neighbourPos, endPos) * DtDefaultQueryHeuristic.H_SCALE;
-            return dist < tolerance ? -1 : dist;
-        }
-    }
-
-    public DtNavMeshQuery MeshQuery;
-    public VoxelPathfind? VolumeQuery;
->>>>>>> 2f6a0fc8
     private readonly IDtQueryFilter _filter = new DtQueryDefaultFilter();
 
     public  List<long> LastPath => _lastPath;
@@ -71,19 +55,13 @@
 
         var timer = Timer.Create();
         _lastPath.Clear();
-<<<<<<< HEAD
-
-        // 添加随机化因子到寻路选项中
-        var options = 0;
-        if (useRaycast)
-            options |= DtFindPathOptions.DT_FINDPATH_ANY_ANGLE;
-
-        var opt = new DtFindPathOption(options, useRaycast ? 5 : 0);
-
-        // TODO: DotRecast库没有直接支持随机化，可考虑修改权重或者在后处理中添加随机性
-=======
-        var opt = new DtFindPathOption(range > 0 ? new ToleranceHeuristic(range) : DtDefaultQueryHeuristic.Default, useRaycast ? DtFindPathOptions.DT_FINDPATH_ANY_ANGLE : 0, useRaycast ? 5 : 0);
->>>>>>> 2f6a0fc8
+
+        // 根据range参数选择合适的启发式算法，支持容差范围内的寻路优化
+        var heuristic = range > 0 ? new ToleranceHeuristic(range) : DtDefaultQueryHeuristic.Default;
+        var options = useRaycast ? DtFindPathOptions.DT_FINDPATH_ANY_ANGLE : 0;
+        var raycastLimit = useRaycast ? 5 : 0;
+        
+        var opt = new DtFindPathOption(heuristic, options, raycastLimit);
         MeshQuery.FindPath(startRef, endRef, from.SystemToRecast(), to.SystemToRecast(), _filter, ref _lastPath, opt);
 
         if (_lastPath.Count == 0)
@@ -101,14 +79,9 @@
             var straightPath = new List<DtStraightPath>();
             var success      = MeshQuery.FindStraightPath(from.SystemToRecast(), endPos, _lastPath, ref straightPath, 1024, 0);
             if (success.Failed())
-<<<<<<< HEAD
                 Service.Log.Error($"从 {from} ({startRef:X}) 到 {to} ({endRef:X}) 的路径查找失败：无法找到直线路径 ({success.Value:X})");
 
             var res = straightPath.Select(p => p.pos.RecastToSystem()).ToList();
-=======
-                Service.Log.Error($"Failed to find a path from {from} ({startRef:X}) to {to} ({endRef:X}): failed to find straight path ({success.Value:X})");
-            var res = straightPath.Select(p => p.pos.RecastToSystem()).ToList();
->>>>>>> 2f6a0fc8
             res.Add(endPos.RecastToSystem());
 
             return res;
