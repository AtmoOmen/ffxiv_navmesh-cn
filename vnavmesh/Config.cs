﻿using ImGuiNET;
using Newtonsoft.Json.Linq;
using System;
using System.IO;

namespace Navmesh;

public class Config
{
    private const int _version = 1;

    public bool AutoLoadNavmesh = true;
    public bool EnableDTR = true;
    public bool AlignCameraToMovement;
    public bool ShowWaypoints;
    public bool ForceShowGameCollision;
    public bool CancelMoveOnUserInput;
<<<<<<< HEAD
    public bool StopOnStuck = false;
    public float StuckTolerance = 0.05f;
    public int StuckTimeoutMs = 500;
    public bool RetryOnStuck = true;
=======
    public float RandomnessMultiplier = 1f;
>>>>>>> 2e69f6d3

    public event Action? Modified;

    public void NotifyModified() => Modified?.Invoke();

    public void Draw()
    {
        if (ImGui.Checkbox("Automatically load/build navigation data when changing zones", ref AutoLoadNavmesh))
            NotifyModified();
        if (ImGui.Checkbox("Enable DTR bar", ref EnableDTR))
            NotifyModified();
        if (ImGui.Checkbox("Align camera to movement direction", ref AlignCameraToMovement))
            NotifyModified();
        if (ImGui.Checkbox("Show active waypoints", ref ShowWaypoints))
            NotifyModified();
        if (ImGui.Checkbox("Always visualize game collision", ref ForceShowGameCollision))
            NotifyModified();
        if (ImGui.Checkbox("Cancel current path on player movement input", ref CancelMoveOnUserInput))
            NotifyModified();
<<<<<<< HEAD
        if (ImGui.Checkbox("Stop pathing when stuck", ref StopOnStuck))
            NotifyModified();

        if (StopOnStuck)
        {
            if (ImGui.SliderFloat("Stuck tolerance (units/frame)", ref StuckTolerance, 0.01f, 0.075f))
                NotifyModified();
            if (ImGui.IsItemHovered())
                ImGui.SetTooltip("The minimum distance the object must move each frame to avoid being considered stuck.");

            if (ImGui.SliderInt("Stuck timeout (ms)", ref StuckTimeoutMs, 100, 10_000))
                NotifyModified();
            if (ImGui.IsItemHovered())
                ImGui.SetTooltip("How long you can remain under the stuck threshold before stopping.");

            if (ImGui.Checkbox("Retry pathing when stuck", ref RetryOnStuck))
                NotifyModified();
            if (ImGui.IsItemHovered())
                ImGui.SetTooltip("If enabled, the agent will attempt to re-path after being considered stuck.");
        }
=======
        ImGui.SetNextItemWidth(200);
        if (ImGui.SliderFloat("Randomness Multiplier", ref RandomnessMultiplier, 0f, 1.0f, "%.2f"))
            NotifyModified();
>>>>>>> 2e69f6d3
    }

    public void Save(FileInfo file)
    {
        try
        {
            JObject jContents = new()
            {
                { "Version", _version },
                { "Payload", JObject.FromObject(this) }
            };
            File.WriteAllText(file.FullName, jContents.ToString());
        }
        catch (Exception e)
        {
            Service.Log.Error($"Failed to save config to {file.FullName}: {e}");
        }
    }

    public void Load(FileInfo file)
    {
        try
        {
            var contents = File.ReadAllText(file.FullName);
            var json = JObject.Parse(contents);
            var version = (int?)json["Version"] ?? 0;
            if (json["Payload"] is JObject payload)
            {
                payload = ConvertConfig(payload, version);
                var thisType = GetType();
                foreach (var (f, data) in payload)
                {
                    var thisField = thisType.GetField(f);
                    if (thisField != null)
                    {
                        var value = data?.ToObject(thisField.FieldType);
                        if (value != null)
                        {
                            thisField.SetValue(this, value);
                        }
                    }
                }
            }
        }
        catch (Exception e)
        {
            Service.Log.Error($"Failed to load config from {file.FullName}: {e}");
        }
    }

    private static JObject ConvertConfig(JObject payload, int version)
    {
        return payload;
    }
}<|MERGE_RESOLUTION|>--- conflicted
+++ resolved
@@ -15,14 +15,11 @@
     public bool ShowWaypoints;
     public bool ForceShowGameCollision;
     public bool CancelMoveOnUserInput;
-<<<<<<< HEAD
     public bool StopOnStuck = false;
     public float StuckTolerance = 0.05f;
     public int StuckTimeoutMs = 500;
     public bool RetryOnStuck = true;
-=======
     public float RandomnessMultiplier = 1f;
->>>>>>> 2e69f6d3
 
     public event Action? Modified;
 
@@ -42,7 +39,6 @@
             NotifyModified();
         if (ImGui.Checkbox("Cancel current path on player movement input", ref CancelMoveOnUserInput))
             NotifyModified();
-<<<<<<< HEAD
         if (ImGui.Checkbox("Stop pathing when stuck", ref StopOnStuck))
             NotifyModified();
 
@@ -58,16 +54,15 @@
             if (ImGui.IsItemHovered())
                 ImGui.SetTooltip("How long you can remain under the stuck threshold before stopping.");
 
-            if (ImGui.Checkbox("Retry pathing when stuck", ref RetryOnStuck))
+            if (ImGui.Checkbox("Retry pathing after stop", ref RetryOnStuck))
                 NotifyModified();
             if (ImGui.IsItemHovered())
                 ImGui.SetTooltip("If enabled, the agent will attempt to re-path after being considered stuck.");
         }
-=======
+
         ImGui.SetNextItemWidth(200);
         if (ImGui.SliderFloat("Randomness Multiplier", ref RandomnessMultiplier, 0f, 1.0f, "%.2f"))
             NotifyModified();
->>>>>>> 2e69f6d3
     }
 
     public void Save(FileInfo file)
