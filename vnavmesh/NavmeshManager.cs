using FFXIVClientStructs.FFXIV.Client.LayoutEngine;
using System;
using System.Collections.Generic;
using System.IO;
using System.Linq;
using System.Numerics;
using System.Threading;
using System.Threading.Tasks;

namespace Navmesh;

// manager that loads navmesh matching current zone and performs async pathfinding queries
public sealed class NavmeshManager : IDisposable
{
    public bool UseRaycasts = true;
    public bool UseStringPulling = true;

    public string CurrentKey { get; private set; } = ""; // unique string representing currently loaded navmesh
    public Navmesh? Navmesh { get; private set; }
    public NavmeshQuery? Query { get; private set; }
    public event Action<Navmesh?, NavmeshQuery?>? OnNavmeshChanged;

    private volatile float _loadTaskProgress = -1;
    public float LoadTaskProgress => _loadTaskProgress; // negative if load task is not running, otherwise in [0, 1] range

    private CancellationTokenSource? _currentCTS; // this is signalled when mesh is unloaded, all pathfinding tasks that use it are then cancelled
    private Task _lastLoadQueryTask; // we limit the concurrency to max 1 running task (otherwise we'd need multiple Query objects, which aren't lightweight); note that each task completes on main thread!

    private int _numActivePathfinds;
    public bool PathfindInProgress => _numActivePathfinds > 0;
    public int NumQueuedPathfindRequests => _numActivePathfinds > 0 ? _numActivePathfinds - 1 : 0;

    private DirectoryInfo _cacheDir;

    public NavmeshManager(DirectoryInfo cacheDir)
    {
        _cacheDir = cacheDir;
        cacheDir.Create(); // ensure directory exists

        // prepare a task with correct task scheduler that other tasks can be chained off
        _lastLoadQueryTask = Service.Framework.Run(() => Log("Tasks kicked off"));
    }

    public void Dispose()
    {
        Log("Disposing");
        ClearState();
    }

    public void Update()
    {
<<<<<<< HEAD
=======
        if (_loadTask != null)
        {
            if (!_loadTask.IsCompleted)
                return; // async mesh load task is still in progress, do nothing; note that we don't want to start multiple concurrent tasks on rapid transitions

            Service.Log.Information($"完成向 '{_lastKey}' 的转换");
            try
            {
                _navmesh = _loadTask.Result;
                _query = new(_navmesh);
                _queryCancelSource = new();
                OnNavmeshChanged?.Invoke(_navmesh, _query);
            }
            catch (Exception ex)
            {
                Service.Log.Error($"构建失败: {ex}");
            }
            _loadTask.Dispose();
            _loadTask = null;
        }

>>>>>>> e73b9a4b
        var curKey = GetCurrentKey();
        if (curKey != CurrentKey)
        {
            // navmesh needs to be reloaded
            if (!Service.Config.AutoLoadNavmesh)
            {
                if (CurrentKey.Length == 0)
                    return; // nothing is loaded, and auto-load is forbidden
                curKey = ""; // just unload existing mesh
            }
<<<<<<< HEAD
            Log($"Starting transition from '{CurrentKey}' to '{curKey}'");
            CurrentKey = curKey;
=======

            Service.Log.Info($"开始从 '{_lastKey}' 转换至 '{curKey}'");
            _lastKey = curKey;
>>>>>>> e73b9a4b
            Reload(true);
            // mesh load is now in progress
        }
    }

    public bool Reload(bool allowLoadFromCache)
    {
<<<<<<< HEAD
=======
        if (_loadTask != null)
        {
            Service.Log.Error("无法开始重加载 —— 仍有另一项任务正在进行中");
            return false; // some task is already in progress...
        }

>>>>>>> e73b9a4b
        ClearState();
        if (CurrentKey.Length > 0)
        {
            var cts = _currentCTS = new();
            var scene = new SceneDefinition();
            scene.FillFromActiveLayout();
            var cacheKey = GetCacheKey(scene);
            ExecuteWhenIdle(async cancel =>
            {
                _loadTaskProgress = 0;
                using var resetLoadProgress = new OnDispose(() => _loadTaskProgress = -1);
                Log($"Kicking off build for '{cacheKey}'");
                var navmesh = await Task.Run(() => BuildNavmesh(scene, cacheKey, allowLoadFromCache, cancel), cancel);
                Log($"Mesh loaded: '{cacheKey}'");
                Navmesh = navmesh;
                Query = new(Navmesh);
                OnNavmeshChanged?.Invoke(Navmesh, Query);
            }, cts.Token);
        }
        return true;
    }

    public Task<List<Vector3>> QueryPath(Vector3 from, Vector3 to, bool flying, CancellationToken externalCancel = default)
    {
<<<<<<< HEAD
        if (_currentCTS == null)
            throw new Exception($"Can't initiate query - navmesh is not loaded");
=======
        var query = _query;
        if (_queryCancelSource == null || query == null)
        {
            Service.Log.Error($"无法查询, 数据构建未完成");
            return null;
        }
>>>>>>> e73b9a4b

        // task can be cancelled either by internal request (i.e. when navmesh is reloaded) or external
        var combined = CancellationTokenSource.CreateLinkedTokenSource(_currentCTS.Token, externalCancel);
        ++_numActivePathfinds;
        return ExecuteWhenIdle(async cancel =>
        {
            using var autoDisposeCombined = combined;
            using var autoDecrementCounter = new OnDispose(() => --_numActivePathfinds);
            Log($"Kicking off pathfind from {from} to {to}");
            var path = await Task.Run(() =>
            {
                combined.Token.ThrowIfCancellationRequested();
                if (Query == null)
                    throw new Exception($"Can't pathfind, navmesh did not build successfully");
                Log($"Executing pathfind from {from} to {to}");
                return flying ? Query.PathfindVolume(from, to, UseRaycasts, UseStringPulling, combined.Token) : Query.PathfindMesh(from, to, UseRaycasts, UseStringPulling, combined.Token);
            }, combined.Token);
            Log($"Pathfinding done: {path.Count} waypoints");
            return path;
        }, combined.Token);
    }

    // note: pixelSize should be power-of-2
    public (Vector3 min, Vector3 max) BuildBitmap(Vector3 startingPos, string filename, float pixelSize)
    {
        if (Navmesh == null || Query == null)
            throw new InvalidOperationException($"Can't build bitmap - navmesh creation is in progress");

        var startPoly = Query.FindNearestMeshPoly(startingPos);
        var reachablePolys = Query.FindReachableMeshPolys(startPoly);

        Vector3 min = new(1024), max = new(-1024);
        foreach (var p in reachablePolys)
        {
<<<<<<< HEAD
            Navmesh.Mesh.GetTileAndPolyByRefUnsafe(p, out var tile, out var poly);
            for (int i = 0; i < poly.vertCount; ++i)
            {
                var v = NavmeshBitmap.GetVertex(tile, poly.verts[i]);
                min = Vector3.Min(min, v);
                max = Vector3.Max(max, v);
                //Service.Log.Debug($"{p:X}.{i}= {v}");
            }
=======
            Service.Log.Error($"无法查询, 数据未加载");
            return;
>>>>>>> e73b9a4b
        }
        //Service.Log.Debug($"bounds: {min}-{max}");

        var bitmap = new NavmeshBitmap(min, max, pixelSize);
        foreach (var p in reachablePolys)
        {
            bitmap.RasterizePolygon(Navmesh.Mesh, p);
        }
        bitmap.Save(filename);
        Service.Log.Debug($"Generated nav bitmap '{filename}' @ {startingPos}: {bitmap.MinBounds}-{bitmap.MaxBounds}");
        return (bitmap.MinBounds, bitmap.MaxBounds);
    }

    // if non-empty string is returned, active layout is ready
    private unsafe string GetCurrentKey()
    {
        var layout = LayoutWorld.Instance()->ActiveLayout;
        if (layout == null || layout->InitState != 7 || layout->FestivalStatus is > 0 and < 5)
            return ""; // layout not ready

        var filter = LayoutUtils.FindFilter(layout);
        var filterKey = filter != null ? filter->Key : 0;
        var terrRow = Service.LuminaRow<Lumina.Excel.Sheets.TerritoryType>(filter != null ? filter->TerritoryTypeId : layout->TerritoryTypeId);
        return $"{terrRow?.Bg}//{filterKey:X}//{LayoutUtils.FestivalsString(layout->ActiveFestivals)}";
    }

    private unsafe string GetCacheKey(SceneDefinition scene)
    {
        // note: festivals are active globally, but majority of zones don't have festival-specific layers, so we only want real ones in the cache key
        var layout = LayoutWorld.Instance()->ActiveLayout;
        var filter = LayoutUtils.FindFilter(layout);
        var filterKey = filter != null ? filter->Key : 0;
        var terrRow = Service.LuminaRow<Lumina.Excel.Sheets.TerritoryType>(filter != null ? filter->TerritoryTypeId : layout->TerritoryTypeId);
        return $"{terrRow?.Bg.ToString().Replace('/', '_')}__{filterKey:X}__{string.Join('.', scene.FestivalLayers.Select(id => id.ToString("X")))}";
    }

    private void ClearState()
    {
        if (_currentCTS == null)
            return; // already cleared

        var cts = _currentCTS;
        _currentCTS = null;
        cts.Cancel();
        Log("Queueing state clear");
        ExecuteWhenIdle(() =>
        {
            Log("Clearing state");
            _numActivePathfinds = 0;
            cts.Dispose();
            OnNavmeshChanged?.Invoke(null, null);
            Query = null;
            Navmesh = null;
        }, default);
    }

    private Navmesh BuildNavmesh(SceneDefinition scene, string cacheKey, bool allowLoadFromCache, CancellationToken cancel)
    {
        Log($"Build task started: '{cacheKey}'");
        var customization = NavmeshCustomizationRegistry.ForTerritory(scene.TerritoryID);

        // try reading from cache
        var cache = new FileInfo($"{_cacheDir.FullName}/{cacheKey}.navmesh");
        if (allowLoadFromCache && cache.Exists)
        {
            try
            {
<<<<<<< HEAD
                Log($"Loading cache: {cache.FullName}");
=======
                Service.Log.Debug($"加载缓存: {cache.FullName}");
>>>>>>> e73b9a4b
                using var stream = cache.OpenRead();
                using var reader = new BinaryReader(stream);
                return Navmesh.Deserialize(reader, customization.Version);
            }
            catch (Exception ex)
            {
<<<<<<< HEAD
                Log($"Failed to load cache: {ex}");
=======
                Service.Log.Debug($"加载缓存失败: {ex}");
>>>>>>> e73b9a4b
            }
        }
        cancel.ThrowIfCancellationRequested();

        // cache doesn't exist or can't be used for whatever reason - build navmesh from scratch
        // TODO: we can build multiple tiles concurrently
        var builder = new NavmeshBuilder(scene, customization);
        var deltaProgress = 1.0f / (builder.NumTilesX * builder.NumTilesZ);
        for (int z = 0; z < builder.NumTilesZ; ++z)
        {
            for (int x = 0; x < builder.NumTilesX; ++x)
            {
                builder.BuildTile(x, z);
                _loadTaskProgress += deltaProgress;
                cancel.ThrowIfCancellationRequested();
            }
        }

        // write results to cache
        {
            Service.Log.Debug($"写入缓存: {cache.FullName}");
            using var stream = cache.Open(FileMode.Create, FileAccess.Write, FileShare.None);
            using var writer = new BinaryWriter(stream);
            builder.Navmesh.Serialize(writer);
        }
        return builder.Navmesh;
    }

    private void ExecuteWhenIdle(Action task, CancellationToken token)
    {
        var prev = _lastLoadQueryTask;
        _lastLoadQueryTask = Service.Framework.Run(async () =>
        {
            await prev.ConfigureAwait(ConfigureAwaitOptions.SuppressThrowing | ConfigureAwaitOptions.ContinueOnCapturedContext);
            _ = prev.Exception;
            task();
        }, token);
    }

    private void ExecuteWhenIdle(Func<CancellationToken, Task> task, CancellationToken token)
    {
        var prev = _lastLoadQueryTask;
        _lastLoadQueryTask = Service.Framework.Run(async () =>
        {
            await prev.ConfigureAwait(ConfigureAwaitOptions.SuppressThrowing | ConfigureAwaitOptions.ContinueOnCapturedContext);
            _ = prev.Exception;
            var t = task(token);
            await t.ConfigureAwait(ConfigureAwaitOptions.SuppressThrowing | ConfigureAwaitOptions.ContinueOnCapturedContext);
            LogTaskError(t);
        }, token);
    }

    private Task<T> ExecuteWhenIdle<T>(Func<CancellationToken, Task<T>> task, CancellationToken token)
    {
        var prev = _lastLoadQueryTask;
        var res = Service.Framework.Run(async () =>
        {
            await prev.ConfigureAwait(ConfigureAwaitOptions.SuppressThrowing | ConfigureAwaitOptions.ContinueOnCapturedContext);
            _ = prev.Exception;
            var t = task(token);
            await ((Task)t).ConfigureAwait(ConfigureAwaitOptions.SuppressThrowing | ConfigureAwaitOptions.ContinueOnCapturedContext);
            LogTaskError(t);
            return t.Result;
        }, token);
        _lastLoadQueryTask = res;
        return res;
    }

    private static void Log(string message) => Service.Log.Debug($"[NavmeshManager] [{Thread.CurrentThread.ManagedThreadId}] {message}");
    private static void LogTaskError(Task task)
    {
        if (task.IsFaulted)
            Service.Log.Error($"[NavmeshManager] Task failed with error: {task.Exception}");
    }
}<|MERGE_RESOLUTION|>--- conflicted
+++ resolved
@@ -49,30 +49,6 @@
 
     public void Update()
     {
-<<<<<<< HEAD
-=======
-        if (_loadTask != null)
-        {
-            if (!_loadTask.IsCompleted)
-                return; // async mesh load task is still in progress, do nothing; note that we don't want to start multiple concurrent tasks on rapid transitions
-
-            Service.Log.Information($"完成向 '{_lastKey}' 的转换");
-            try
-            {
-                _navmesh = _loadTask.Result;
-                _query = new(_navmesh);
-                _queryCancelSource = new();
-                OnNavmeshChanged?.Invoke(_navmesh, _query);
-            }
-            catch (Exception ex)
-            {
-                Service.Log.Error($"构建失败: {ex}");
-            }
-            _loadTask.Dispose();
-            _loadTask = null;
-        }
-
->>>>>>> e73b9a4b
         var curKey = GetCurrentKey();
         if (curKey != CurrentKey)
         {
@@ -83,14 +59,9 @@
                     return; // nothing is loaded, and auto-load is forbidden
                 curKey = ""; // just unload existing mesh
             }
-<<<<<<< HEAD
-            Log($"Starting transition from '{CurrentKey}' to '{curKey}'");
+            
+            Log($"开始由 '{CurrentKey}' 转换至 '{curKey}'");
             CurrentKey = curKey;
-=======
-
-            Service.Log.Info($"开始从 '{_lastKey}' 转换至 '{curKey}'");
-            _lastKey = curKey;
->>>>>>> e73b9a4b
             Reload(true);
             // mesh load is now in progress
         }
@@ -98,15 +69,6 @@
 
     public bool Reload(bool allowLoadFromCache)
     {
-<<<<<<< HEAD
-=======
-        if (_loadTask != null)
-        {
-            Service.Log.Error("无法开始重加载 —— 仍有另一项任务正在进行中");
-            return false; // some task is already in progress...
-        }
-
->>>>>>> e73b9a4b
         ClearState();
         if (CurrentKey.Length > 0)
         {
@@ -131,17 +93,8 @@
 
     public Task<List<Vector3>> QueryPath(Vector3 from, Vector3 to, bool flying, CancellationToken externalCancel = default)
     {
-<<<<<<< HEAD
         if (_currentCTS == null)
-            throw new Exception($"Can't initiate query - navmesh is not loaded");
-=======
-        var query = _query;
-        if (_queryCancelSource == null || query == null)
-        {
-            Service.Log.Error($"无法查询, 数据构建未完成");
-            return null;
-        }
->>>>>>> e73b9a4b
+            throw new Exception($"无法开始查询, 导航数据仍在构建过程中Can't initiate query - navmesh is not loaded");
 
         // task can be cancelled either by internal request (i.e. when navmesh is reloaded) or external
         var combined = CancellationTokenSource.CreateLinkedTokenSource(_currentCTS.Token, externalCancel);
@@ -176,7 +129,6 @@
         Vector3 min = new(1024), max = new(-1024);
         foreach (var p in reachablePolys)
         {
-<<<<<<< HEAD
             Navmesh.Mesh.GetTileAndPolyByRefUnsafe(p, out var tile, out var poly);
             for (int i = 0; i < poly.vertCount; ++i)
             {
@@ -185,10 +137,6 @@
                 max = Vector3.Max(max, v);
                 //Service.Log.Debug($"{p:X}.{i}= {v}");
             }
-=======
-            Service.Log.Error($"无法查询, 数据未加载");
-            return;
->>>>>>> e73b9a4b
         }
         //Service.Log.Debug($"bounds: {min}-{max}");
 
@@ -256,22 +204,14 @@
         {
             try
             {
-<<<<<<< HEAD
-                Log($"Loading cache: {cache.FullName}");
-=======
-                Service.Log.Debug($"加载缓存: {cache.FullName}");
->>>>>>> e73b9a4b
+                Log($"加载缓存: {cache.FullName}");
                 using var stream = cache.OpenRead();
                 using var reader = new BinaryReader(stream);
                 return Navmesh.Deserialize(reader, customization.Version);
             }
             catch (Exception ex)
             {
-<<<<<<< HEAD
-                Log($"Failed to load cache: {ex}");
-=======
-                Service.Log.Debug($"加载缓存失败: {ex}");
->>>>>>> e73b9a4b
+                Log($"加载缓存失败: {ex}");
             }
         }
         cancel.ThrowIfCancellationRequested();
