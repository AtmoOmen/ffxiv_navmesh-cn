﻿using ImGuiNET;
using Navmesh.Movement;
using Navmesh.NavVolume;
using System;
using System.Numerics;

namespace Navmesh.Debug;

class DebugNavmeshManager : IDisposable
{
    private NavmeshManager _manager;
    private FollowPath _path;
    private AsyncMoveRequest _asyncMove;
    private DTRProvider _dtr;
    private UITree _tree = new();
    private DebugDrawer _dd;
    private DebugGameCollision _coll;
    private Vector3 _target;

    private DebugDetourNavmesh? _drawNavmesh;
    private DebugVoxelMap? _debugVoxelMap;

    public DebugNavmeshManager(DebugDrawer dd, DebugGameCollision coll, NavmeshManager manager, FollowPath path, AsyncMoveRequest move, DTRProvider dtr)
    {
        _manager = manager;
        _path = path;
        _asyncMove = move;
        _dtr = dtr;
        _dd = dd;
        _coll = coll;
        _manager.OnNavmeshChanged += OnNavmeshChanged;
    }

    public void Dispose()
    {
        _manager.OnNavmeshChanged -= OnNavmeshChanged;
        _drawNavmesh?.Dispose();
        _debugVoxelMap?.Dispose();
    }

    public void Draw()
    {
        var progress = _manager.LoadTaskProgress;
        if (progress >= 0)
        {
            ImGui.ProgressBar(progress, new(200, 0));
        }
        else
        {
            ImGui.SetNextItemWidth(100);
            if (ImGui.Button("重载"))
                _manager.Reload(true);
            ImGui.SameLine();
            if (ImGui.Button("重构"))
                _manager.Reload(false);
        }
        ImGui.SameLine();
        ImGui.TextUnformatted(_manager.CurrentKey);
        ImGui.TextUnformatted($"寻路任务:\n正在执行: {(_manager.PathfindInProgress ? 1 : 0)} 正在排队: {_manager.NumQueuedPathfindRequests}");

        if (_manager.Navmesh == null || _manager.Query == null)
            return;

        var player = Service.ClientState.LocalPlayer;
        var playerPos = player?.Position ?? default;
        ImGui.TextUnformatted($"玩家位置: {playerPos}");
        if (ImGui.Button("将目的地设为当前位置"))
            _target = player?.Position ?? default;
        ImGui.SameLine();
        if (ImGui.Button("将目的地设为目标位置"))
            _target = player?.TargetObject?.Position ?? default;
        ImGui.SameLine();
        if (ImGui.Button("将目的地设为标点位置"))
            _target = MapUtils.FlagToPoint(_manager.Query) ?? default;
        ImGui.SameLine();
        ImGui.TextUnformatted($"当前目标: {_target}");

<<<<<<< HEAD
        ImGui.Checkbox("Allow movement", ref _path.MovementAllowed);
        ImGui.Checkbox("Use raycasts", ref _manager.UseRaycasts);
        ImGui.Checkbox("Use string pulling", ref _manager.UseStringPulling);
        if (ImGui.Button("Pathfind to target using navmesh"))
=======
        ImGui.Checkbox("在服务器信息栏显示插件状态", ref _dtr.ShowDtrBar);
        ImGui.Checkbox("运行移动", ref _path.MovementAllowed);
        ImGui.Checkbox("使摄像头始终平行于移动方向", ref _path.AlignCamera);
        ImGui.Checkbox("切换区域时自动重载数据", ref _manager.AutoLoad);
        ImGui.Checkbox("使用 Raycasts", ref _manager.UseRaycasts);
        ImGui.Checkbox("使用 String Pulling", ref _manager.UseStringPulling);
        if (ImGui.Button("步行移动至目的地"))
>>>>>>> 14a2937c
            _asyncMove.MoveTo(_target, false);
        ImGui.SameLine();
        if (ImGui.Button("飞行移动至目的地"))
            _asyncMove.MoveTo(_target, true);

        DrawPosition("Player", playerPos);
        DrawPosition("Target", _target);
        DrawPosition("Flag", MapUtils.FlagToPoint(_manager.Query) ?? default);
        DrawPosition("Floor", _manager.Query.FindPointOnFloor(playerPos) ?? default);

        _drawNavmesh ??= new(_manager.Navmesh.Mesh, _manager.Query.MeshQuery, _tree, _dd);
        _drawNavmesh.Draw();
        if (_manager.Navmesh.Volume != null)
        {
            _debugVoxelMap ??= new(_manager.Navmesh.Volume, _manager.Query.VolumeQuery, _tree, _dd);
            _debugVoxelMap.Draw();
        }
    }

    private void DrawPosition(string tag, Vector3 position)
    {
        _manager.Navmesh!.Mesh.CalcTileLoc(position.SystemToRecast(), out var tileX, out var tileZ);
        _tree.LeafNode($"{tag} 位置: {position:f3}, 格: {tileX}x{tileZ}, poly: {_manager.Query!.FindNearestMeshPoly(position):X}");
        var voxel = _manager.Query.FindNearestVolumeVoxel(position);
        if (_tree.LeafNode($"{tag} 体素: {voxel:X}###{tag}voxel").SelectedOrHovered && voxel != VoxelMap.InvalidVoxel)
            _debugVoxelMap?.VisualizeVoxel(voxel);
    }

    private void OnNavmeshChanged(Navmesh? navmesh, NavmeshQuery? query)
    {
        _drawNavmesh?.Dispose();
        _drawNavmesh = null;
        _debugVoxelMap?.Dispose();
        _debugVoxelMap = null;
    }
}<|MERGE_RESOLUTION|>--- conflicted
+++ resolved
@@ -75,20 +75,10 @@
         ImGui.SameLine();
         ImGui.TextUnformatted($"当前目标: {_target}");
 
-<<<<<<< HEAD
-        ImGui.Checkbox("Allow movement", ref _path.MovementAllowed);
-        ImGui.Checkbox("Use raycasts", ref _manager.UseRaycasts);
-        ImGui.Checkbox("Use string pulling", ref _manager.UseStringPulling);
-        if (ImGui.Button("Pathfind to target using navmesh"))
-=======
-        ImGui.Checkbox("在服务器信息栏显示插件状态", ref _dtr.ShowDtrBar);
-        ImGui.Checkbox("运行移动", ref _path.MovementAllowed);
-        ImGui.Checkbox("使摄像头始终平行于移动方向", ref _path.AlignCamera);
-        ImGui.Checkbox("切换区域时自动重载数据", ref _manager.AutoLoad);
+        ImGui.Checkbox("允许移动", ref _path.MovementAllowed);
         ImGui.Checkbox("使用 Raycasts", ref _manager.UseRaycasts);
         ImGui.Checkbox("使用 String Pulling", ref _manager.UseStringPulling);
-        if (ImGui.Button("步行移动至目的地"))
->>>>>>> 14a2937c
+        if (ImGui.Button("使用导航寻路至目标"))
             _asyncMove.MoveTo(_target, false);
         ImGui.SameLine();
         if (ImGui.Button("飞行移动至目的地"))
