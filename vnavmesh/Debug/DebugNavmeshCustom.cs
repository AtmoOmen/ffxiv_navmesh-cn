--- conflicted
+++ resolved
@@ -114,12 +114,8 @@
                 }
 
                 _query = new(_builder.Navmesh);
-<<<<<<< HEAD
                 Service.Log.Debug($"构建时间: {timer.Value().TotalMilliseconds}ms");
-=======
-                Service.Log.Debug($"navmesh build time: {timer.Value().TotalMilliseconds}ms");
                 _manager.ReplaceMesh(_builder.Navmesh);
->>>>>>> e6c30c02
             }
             catch (Exception ex)
             {
