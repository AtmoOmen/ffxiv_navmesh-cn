--- conflicted
+++ resolved
@@ -21,19 +21,6 @@
 
     // this is a customization point to add or remove colliders in the scene
     public virtual void CustomizeScene(SceneExtractor scene) { }
-<<<<<<< HEAD
-
-    public static (Matrix4x3 Transform, AABB AABB) GenerateTransformAABB(Vector3 scale, Vector3 transform)
-    {
-        var t4 = Matrix4x3.Identity;
-        t4.M11 = scale.X;
-        t4.M22 = scale.Y;
-        t4.M33 = scale.Z;
-        t4.Row3 = transform;
-        return (t4, new AABB() { Min = t4.Row3 - scale, Max = t4.Row3 + scale });
-    }
-=======
->>>>>>> 129072e4
 }
 
 // attribute that defines which territories particular customization applies to
