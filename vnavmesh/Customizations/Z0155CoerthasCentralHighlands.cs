--- conflicted
+++ resolved
@@ -1,24 +1,3 @@
-<<<<<<< HEAD
-﻿namespace Navmesh.Customizations;
-
-[CustomizationTerritory(155)]
-class Z0155CoerthasCentralHighlands : NavmeshCustomization
-{
-    public override int Version => 3;
-
-    public override void CustomizeScene(SceneExtractor scene)
-    {
-        // add a fake stair in front of the disconnected second staircase on the second floor of the building in Whitebrim Front
-        var (transform, aabb) = GenerateTransformAABB(new(1.5f, 0.15f, 0.2f), new(-417.5f, 220.85f, -288.85f));
-        scene.Meshes["<box>"].Instances.Add(new(0xbaadf00d00000001ul, transform, aabb, default, default));
-
-        // set the doorstep of Monument Tower as walkable, though you can't land on it
-        if (scene.Meshes.TryGetValue("bg/ffxiv/roc_r1/fld/r1f1/collision/r1f1_b7_astr1.pcb", out var tower))
-            foreach (var inst in tower.Instances)
-                inst.ForceSetPrimFlags |= SceneExtractor.PrimitiveFlags.ForceWalkable;
-    }
-}
-=======
 ﻿using System.Numerics;
 
 namespace Navmesh.Customizations;
@@ -38,5 +17,4 @@
             foreach (var inst in tower.Instances)
                 inst.ForceSetPrimFlags |= SceneExtractor.PrimitiveFlags.ForceWalkable;
     }
-}
->>>>>>> 129072e4
+}